# Copyright (c) 2016 PaddlePaddle Authors. All Rights Reserved.
#
# Licensed under the Apache License, Version 2.0 (the "License");
# you may not use this file except in compliance with the License.
# You may obtain a copy of the License at
#
# http://www.apache.org/licenses/LICENSE-2.0
#
# Unless required by applicable law or agreed to in writing, software
# distributed under the License is distributed on an "AS IS" BASIS,
# WITHOUT WARRANTIES OR CONDITIONS OF ANY KIND, either express or implied.
# See the License for the specific language governing permissions and
# limitations under the License.

include(ExternalProject)

set(BOOST_PROJECT       "extern_boost")
# To release PaddlePaddle as a pip package, we have to follow the
# manylinux1 standard, which features as old Linux kernels and
# compilers as possible and recommends CentOS 5. Indeed, the earliest
# CentOS version that works with NVIDIA CUDA is CentOS 6.  And a new
# version of boost, say, 1.66.0, doesn't build on CentOS 6.  We
# checked that the devtools package of CentOS 6 installs boost 1.41.0.
# So we use 1.41.0 here.
set(BOOST_VER           "1.41.0")
if((NOT DEFINED BOOST_TAR) OR (NOT DEFINED BOOST_URL))
    message(STATUS "use pre defined download url")
    set(BOOST_TAR "boost_1_41_0" CACHE STRING "" FORCE)
    set(BOOST_URL "http://paddlepaddledeps.cdn.bcebos.com/${BOOST_TAR}.tar.gz" CACHE STRING "" FORCE)
endif()

MESSAGE(STATUS "BOOST_TAR: ${BOOST_TAR}, BOOST_URL: ${BOOST_URL}")

set(BOOST_SOURCES_DIR ${THIRD_PARTY_PATH}/boost)
set(BOOST_DOWNLOAD_DIR  "${BOOST_SOURCES_DIR}/src/${BOOST_PROJECT}")
if (WIN32)
    set(BOOST_INCLUDE_DIR "${BOOST_DOWNLOAD_DIR}" CACHE PATH "boost include directory." FORCE)
else(WIN32)
    set(BOOST_INCLUDE_DIR "${BOOST_DOWNLOAD_DIR}/${BOOST_TAR}" CACHE PATH "boost include directory." FORCE)
endif (WIN32)
set_directory_properties(PROPERTIES CLEAN_NO_CUSTOM 1)

include_directories(${BOOST_INCLUDE_DIR})
<<<<<<< HEAD
if (WIN32)
    ExternalProject_Add(
        ${BOOST_PROJECT}
        ${EXTERNAL_PROJECT_LOG_ARGS}
        DOWNLOAD_DIR          ${BOOST_DOWNLOAD_DIR}
        URL      ${BOOST_URL}
        DOWNLOAD_NO_PROGRESS  0
        PREFIX                ${BOOST_SOURCES_DIR}
        CONFIGURE_COMMAND     ""
        BUILD_COMMAND         ""
        INSTALL_COMMAND       ""
        UPDATE_COMMAND        ""
        )
else()
    ExternalProject_Add(
        ${BOOST_PROJECT}
        ${EXTERNAL_PROJECT_LOG_ARGS}
        DOWNLOAD_DIR          ${BOOST_DOWNLOAD_DIR}
        DOWNLOAD_COMMAND      "wget --no-check-certificate ${BOOST_URL} -c -q -O ${BOOST_TAR}.tar.gz 
            && tar zxf ${BOOST_TAR}.tar.gz"
        DOWNLOAD_NO_PROGRESS  0
        PREFIX                ${BOOST_SOURCES_DIR}
        CONFIGURE_COMMAND     ""
        BUILD_COMMAND         ""
        INSTALL_COMMAND       ""
        UPDATE_COMMAND        ""
        )
endif ()
=======

if (NOT WIN32)
ExternalProject_Add(
    ${BOOST_PROJECT}
    ${EXTERNAL_PROJECT_LOG_ARGS}
    DOWNLOAD_DIR          ${BOOST_DOWNLOAD_DIR}
    DOWNLOAD_COMMAND      wget --no-check-certificate ${BOOST_URL} -c -q -O ${BOOST_TAR}.tar.gz
    && tar zxf ${BOOST_TAR}.tar.gz
DOWNLOAD_NO_PROGRESS  1
    PREFIX                ${BOOST_SOURCES_DIR}
    CONFIGURE_COMMAND     ""
    BUILD_COMMAND         ""
    INSTALL_COMMAND       ""
    UPDATE_COMMAND        ""
)
endif(NOT WIN32)
>>>>>>> b03a44e0

if (${CMAKE_VERSION} VERSION_LESS "3.3.0" OR NOT WIN32)
    set(dummyfile ${CMAKE_CURRENT_BINARY_DIR}/boost_dummy.c)
    file(WRITE ${dummyfile} "const char *dummy = \"${dummyfile}\";")
    add_library(boost STATIC ${dummyfile})
else()
    add_library(boost INTERFACE)
endif()

add_dependencies(boost ${BOOST_PROJECT})
list(APPEND external_project_dependencies boost)
set(Boost_INCLUDE_DIR ${BOOST_INCLUDE_DIR})<|MERGE_RESOLUTION|>--- conflicted
+++ resolved
@@ -33,61 +33,23 @@
 
 set(BOOST_SOURCES_DIR ${THIRD_PARTY_PATH}/boost)
 set(BOOST_DOWNLOAD_DIR  "${BOOST_SOURCES_DIR}/src/${BOOST_PROJECT}")
-if (WIN32)
-    set(BOOST_INCLUDE_DIR "${BOOST_DOWNLOAD_DIR}" CACHE PATH "boost include directory." FORCE)
-else(WIN32)
-    set(BOOST_INCLUDE_DIR "${BOOST_DOWNLOAD_DIR}/${BOOST_TAR}" CACHE PATH "boost include directory." FORCE)
-endif (WIN32)
+
+set(BOOST_INCLUDE_DIR "${BOOST_DOWNLOAD_DIR}" CACHE PATH "boost include directory." FORCE)
 set_directory_properties(PROPERTIES CLEAN_NO_CUSTOM 1)
+include_directories(${BOOST_INCLUDE_DIR})
 
-include_directories(${BOOST_INCLUDE_DIR})
-<<<<<<< HEAD
-if (WIN32)
-    ExternalProject_Add(
-        ${BOOST_PROJECT}
-        ${EXTERNAL_PROJECT_LOG_ARGS}
-        DOWNLOAD_DIR          ${BOOST_DOWNLOAD_DIR}
-        URL      ${BOOST_URL}
-        DOWNLOAD_NO_PROGRESS  0
-        PREFIX                ${BOOST_SOURCES_DIR}
-        CONFIGURE_COMMAND     ""
-        BUILD_COMMAND         ""
-        INSTALL_COMMAND       ""
-        UPDATE_COMMAND        ""
-        )
-else()
-    ExternalProject_Add(
-        ${BOOST_PROJECT}
-        ${EXTERNAL_PROJECT_LOG_ARGS}
-        DOWNLOAD_DIR          ${BOOST_DOWNLOAD_DIR}
-        DOWNLOAD_COMMAND      "wget --no-check-certificate ${BOOST_URL} -c -q -O ${BOOST_TAR}.tar.gz 
-            && tar zxf ${BOOST_TAR}.tar.gz"
-        DOWNLOAD_NO_PROGRESS  0
-        PREFIX                ${BOOST_SOURCES_DIR}
-        CONFIGURE_COMMAND     ""
-        BUILD_COMMAND         ""
-        INSTALL_COMMAND       ""
-        UPDATE_COMMAND        ""
-        )
-endif ()
-=======
-
-if (NOT WIN32)
 ExternalProject_Add(
     ${BOOST_PROJECT}
     ${EXTERNAL_PROJECT_LOG_ARGS}
     DOWNLOAD_DIR          ${BOOST_DOWNLOAD_DIR}
-    DOWNLOAD_COMMAND      wget --no-check-certificate ${BOOST_URL} -c -q -O ${BOOST_TAR}.tar.gz
-    && tar zxf ${BOOST_TAR}.tar.gz
-DOWNLOAD_NO_PROGRESS  1
+    URL      ${BOOST_URL}
+    DOWNLOAD_NO_PROGRESS  0
     PREFIX                ${BOOST_SOURCES_DIR}
     CONFIGURE_COMMAND     ""
     BUILD_COMMAND         ""
     INSTALL_COMMAND       ""
     UPDATE_COMMAND        ""
-)
-endif(NOT WIN32)
->>>>>>> b03a44e0
+    )
 
 if (${CMAKE_VERSION} VERSION_LESS "3.3.0" OR NOT WIN32)
     set(dummyfile ${CMAKE_CURRENT_BINARY_DIR}/boost_dummy.c)
