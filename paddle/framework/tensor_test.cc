/*
  Copyright (c) 2016 PaddlePaddle Authors. All Rights Reserve.
  Licensed under the Apache License, Version 2.0 (the "License");
  you may not use this file except in compliance with the License.
  You may obtain a copy of the License at
  http://www.apache.org/licenses/LICENSE-2.0
  Unless required by applicable law or agreed to in writing, software
  distributed under the License is distributed on an "AS IS" BASIS,
  WITHOUT WARRANTIES OR CONDITIONS OF ANY KIND, either express or implied.
  See the License for the specific language governing permissions and
  limitations under the License.
*/

#include "paddle/framework/tensor.h"
#include <gtest/gtest.h>
#include <string>

TEST(Tensor, Dims) {
  using namespace paddle::framework;
  using namespace paddle::platform;
  Tensor tt;
  tt.Resize(make_ddim({2, 3, 4}));
  DDim dims = tt.dims();
  ASSERT_EQ(arity(dims), 3);
  for (int i = 0; i < 3; ++i) {
    EXPECT_EQ(i + 2, dims[i]);
  }
}

TEST(Tensor, DataAssert) {
  paddle::framework::Tensor src_tensor;

  bool caught = false;
  try {
    src_tensor.data<double>();
  } catch (std::runtime_error& err) {
    caught = true;
    std::string msg =
        "Tenosr holds no memory. Call Tensor::mutable_data first.";
    const char* what = err.what();
    for (size_t i = 0; i < msg.length(); ++i) {
      ASSERT_EQ(what[i], msg[i]);
    }
  }
  ASSERT_TRUE(caught);
}

/* following tests are not available at present
   because Memory::Alloc() and Memory::Free() have not been ready.
*/
TEST(Tensor, MutableData) {
  using namespace paddle::framework;
  using namespace paddle::platform;
  {
    Tensor src_tensor;
    float* p1 = nullptr;
    float* p2 = nullptr;
    // initialization
    p1 = src_tensor.mutable_data<float>(make_ddim({1, 2, 3}), CPUPlace());
    EXPECT_NE(p1, nullptr);
    // set src_tensor a new dim with large size
    // momery is supposed to be re-allocated
    p2 = src_tensor.mutable_data<float>(make_ddim({3, 4}), CPUPlace());
    EXPECT_NE(p2, nullptr);
    EXPECT_NE(p1, p2);
    // set src_tensor a new dim with same size
    // momery block is supposed to be unchanged
    p1 = src_tensor.mutable_data<float>(make_ddim({2, 2, 3}), CPUPlace());
    EXPECT_EQ(p1, p2);
    // set src_tensor a new dim with smaller size
    // momery block is supposed to be unchanged
    p2 = src_tensor.mutable_data<float>(make_ddim({2, 2}), CPUPlace());
    EXPECT_EQ(p1, p2);
  }
#ifdef __CUDACC__
  {
    Tensor src_tensor;
    float* p1 = nullptr;
    float* p2 = nullptr;
    // initialization
    p1 = src_tensor.mutable_data<float>(make_ddim({1, 2, 3}), GPUPlace());
    EXPECT_NE(p1, nullptr);
    // set src_tensor a new dim with large size
    // momery is supposed to be re-allocated
    p2 = src_tensor.mutable_data<float>(make_ddim({3, 4}), GPUPlace());
    EXPECT_NE(p2, nullptr);
    EXPECT_NE(p1, p2);
    // set src_tensor a new dim with same size
    // momery block is supposed to be unchanged
    p1 = src_tensor.mutable_data<float>(make_ddim({2, 2, 3}), GPUPlace());
    EXPECT_EQ(p1, p2);
    // set src_tensor a new dim with smaller size
    // momery block is supposed to be unchanged
    p2 = src_tensor.mutable_data<float>(make_ddim({2, 2}), GPUPlace());
    EXPECT_EQ(p1, p2);
  }
#endif
}

TEST(Tensor, ShareDataWith) {
  using namespace paddle::framework;
  using namespace paddle::platform;
  {
    Tensor src_tensor;
    Tensor dst_tensor;
    // Try to share data form uninitialized tensor
    bool caught = false;
    try {
<<<<<<< HEAD
      dst_tensor.ShareDataWith<float>(src_tensor);
    } catch (EnforceNotMet err) {
=======
      dst_tensor.ShareDataFrom<float>(src_tensor);
    } catch (std::runtime_error& err) {
>>>>>>> 26857659
      caught = true;
      std::string msg =
          "Tenosr holds no memory. Call Tensor::mutable_data first.";
      const char* what = err.what();
      for (size_t i = 0; i < msg.length(); ++i) {
        ASSERT_EQ(what[i], msg[i]);
      }
    }
    ASSERT_TRUE(caught);

    src_tensor.mutable_data<int>(make_ddim({2, 3, 4}), CPUPlace());
    dst_tensor.ShareDataWith<int>(src_tensor);
    ASSERT_EQ(src_tensor.data<int>(), dst_tensor.data<int>());
  }

#ifdef __CUDACC__
  {
    Tensor src_tensor;
    Tensor dst_tensor;
    src_tensor.mutable_data<int>(make_ddim({2, 3, 4}), GPUPlace());
    dst_tensor.ShareDataWith<int>(src_tensor);
    ASSERT_EQ(src_tensor.data<int>(), dst_tensor.data<int>());
  }
#endif
}

TEST(Tensor, Slice) {
  using namespace paddle::framework;
  using namespace paddle::platform;
  {
    Tensor src_tensor;
    src_tensor.mutable_data<int>(make_ddim({5, 3, 4}), CPUPlace());
    Tensor slice_tensor = src_tensor.Slice<int>(1, 3);
    DDim slice_dims = slice_tensor.dims();
    ASSERT_EQ(arity(slice_dims), 3);
    EXPECT_EQ(slice_dims[0], 2);
    EXPECT_EQ(slice_dims[1], 3);
    EXPECT_EQ(slice_dims[2], 4);

    uintptr_t src_data_address =
        reinterpret_cast<uintptr_t>(src_tensor.data<int>());
    uintptr_t src_mutable_data_address = reinterpret_cast<uintptr_t>(
        src_tensor.mutable_data<int>(src_tensor.dims(), CPUPlace()));
    uintptr_t slice_data_address =
        reinterpret_cast<uintptr_t>(slice_tensor.data<int>());
    uintptr_t slice_mutable_data_address = reinterpret_cast<uintptr_t>(
        slice_tensor.mutable_data<int>(slice_tensor.dims(), CPUPlace()));
    EXPECT_EQ(src_data_address, src_mutable_data_address);
    EXPECT_EQ(slice_data_address, slice_mutable_data_address);
    EXPECT_EQ(src_data_address + 3 * 4 * 1 * sizeof(int), slice_data_address);
  }

#ifdef __CUDACC__
  {
    Tensor src_tensor;
    src_tensor.mutable_data<double>(make_ddim({6, 9}), GPUPlace());
    Tensor slice_tensor = src_tensor.Slice<double>(2, 6);
    DDim slice_dims = slice_tensor.dims();
    ASSERT_EQ(arity(slice_dims), 2);
    EXPECT_EQ(slice_dims[0], 4);
    EXPECT_EQ(slice_dims[1], 9);

    uintptr_t src_data_address =
        reinterpret_cast<uintptr_t>(src_tensor.data<double>());
    uintptr_t src_mutable_data_address = reinterpret_cast<uintptr_t>(
        src_tensor.mutable_data<double>(src_tensor.dims(), GPUPlace()));
    uintptr_t slice_data_address =
        reinterpret_cast<uintptr_t>(slice_tensor.data<double>());
    uintptr_t slice_mutable_data_address = reinterpret_cast<uintptr_t>(
        slice_tensor.mutable_data<double>(slice_tensor.dims(), GPUPlace()));
    EXPECT_EQ(src_data_address, src_mutable_data_address);
    EXPECT_EQ(slice_data_address, slice_mutable_data_address);
    EXPECT_EQ(src_data_address + 9 * 2 * sizeof(double), slice_data_address);
  }
#endif
}

TEST(Tensor, CopyFrom) {
  using namespace paddle::framework;
  using namespace paddle::platform;

  Tensor src_tensor;
  int* src_ptr = src_tensor.mutable_data<int>(make_ddim({3, 3}), CPUPlace());
  int arr[9] = {1, 2, 3, 4, 5, 6, 7, 8, 9};
  memcpy(src_ptr, arr, 9 * sizeof(int));
  Tensor dst_tensor;
  dst_tensor.CopyFrom<int>(src_tensor, CPUPlace());
  const int* dst_ptr = dst_tensor.data<int>();
  ASSERT_NE(src_ptr, dst_ptr);
  for (size_t i = 0; i < 9; ++i) {
    EXPECT_EQ(src_ptr[i], dst_ptr[i]);
  }

  Tensor slice_tensor = src_tensor.Slice<int>(1, 2);
  dst_tensor.CopyFrom<int>(slice_tensor, CPUPlace());
  const int* slice_ptr = slice_tensor.data<int>();
  dst_ptr = dst_tensor.data<int>();
  ASSERT_NE(dst_ptr, slice_ptr);
  for (size_t i = 0; i < 3; ++i) {
    EXPECT_EQ(dst_ptr[i], slice_ptr[i]);
  }
}<|MERGE_RESOLUTION|>--- conflicted
+++ resolved
@@ -106,13 +106,8 @@
     // Try to share data form uninitialized tensor
     bool caught = false;
     try {
-<<<<<<< HEAD
       dst_tensor.ShareDataWith<float>(src_tensor);
-    } catch (EnforceNotMet err) {
-=======
-      dst_tensor.ShareDataFrom<float>(src_tensor);
     } catch (std::runtime_error& err) {
->>>>>>> 26857659
       caught = true;
       std::string msg =
           "Tenosr holds no memory. Call Tensor::mutable_data first.";
