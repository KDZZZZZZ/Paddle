/* Copyright (c) 2016 PaddlePaddle Authors. All Rights Reserve.

Licensed under the Apache License, Version 2.0 (the "License");
you may not use this file except in compliance with the License.
You may obtain a copy of the License at

    http://www.apache.org/licenses/LICENSE-2.0

Unless required by applicable law or agreed to in writing, software
distributed under the License is distributed on an "AS IS" BASIS,
WITHOUT WARRANTIES OR CONDITIONS OF ANY KIND, either express or implied.
See the License for the specific language governing permissions and
limitations under the License. */

#pragma once
#include "ModelConfig.pb.h"
#include "paddle/gserver/layers/DataLayer.h"
#include "paddle/trainer/Trainer.h"

#include "paddle/testing/TestUtil.h"
using namespace std;  // NOLINT

namespace paddle {
enum InputType {
  INPUT_DATA,         // dense vector
  INPUT_LABEL,        // id
  INPUT_DATA_TARGET,  // dense vector, but no gradient
  INPUT_SEQUENCE_DATA,
  INPUT_HASSUB_SEQUENCE_DATA,  // sequence has sub-sequence
  INPUT_SEQUENCE_MDIM_DATA,
  INPUT_SEQUENCE_LABEL,
  INPUT_SPARSE_NON_VALUE_DATA,
  INPUT_SPARSE_FLOAT_VALUE_DATA,
  INPUT_DENSE_DIM_DATA,    // using sequence length to init dense data
  INPUT_SELF_DEFINE_DATA,  // support customizing for input value
};

struct ParaSparse {
  bool sparse;
  string format;
  // if equalNnzPerSample is set true,
  // every row of the sparse matrix in a format of CSR has a same
  // number of nnz values. Currently, this flag is only used for
  // selective_fc layer
  bool equalNnzPerSample;
  ParaSparse(const string& formatIn = "") {  // NOLINT
    if (formatIn == "") {
      sparse = false;
    } else {
      sparse = true;
    }
    equalNnzPerSample = false;
  }
  ParaSparse(const string& formatIn, bool equalNnz) {
    format = formatIn;
    sparse = true;
    equalNnzPerSample = equalNnz;
  }
};

struct InputDef {
  InputType inputType;
  string name;
  size_t dim;
  size_t paraSize;
  ParaSparse sparse;
  bool isStatic;
  std::vector<int> labelInitValue;
  std::vector<int> labelSeqStartPositions;
  std::vector<int> labelSubSeqStartPositions;
  std::vector<int> ids;
  MatrixPtr selfDefinedData;

  InputDef(InputType type, string nameIn, size_t dimIn, size_t sizeIn) {
    inputType = type;
    name = nameIn;
    dim = dimIn;
    paraSize = sizeIn;
    sparse = {""};
    isStatic = false;
  }

  InputDef(InputType type,
           string nameIn,
           MatrixPtr selfDefinedData,
           std::vector<int> selfDefinedSeqStartPos = {},
           std::vector<int> selfDefinedSubSeqStartPos = {})
      : labelSeqStartPositions(selfDefinedSeqStartPos),
        labelSubSeqStartPositions(selfDefinedSubSeqStartPos),
        selfDefinedData(selfDefinedData) {
    inputType = type;
    name = nameIn;
    dim = 0;
    sparse = {""};
    paraSize = 0;
    isStatic = false;
  }

  InputDef(InputType type,
           string nameIn,
<<<<<<< HEAD
           std::vector<int> ids,
           std::vector<int> selfDefinedSeqStartPos = {},
           std::vector<int> selfDefinedSubSeqStartPos = {})
=======
           const std::vector<int>& ids,
           const std::vector<int>& selfDefinedSeqStartPos = {},
           const std::vector<int>& selfDefinedSubSeqStartPos = {})
>>>>>>> 8747d60d
      : labelSeqStartPositions(selfDefinedSeqStartPos),
        labelSubSeqStartPositions(selfDefinedSubSeqStartPos),
        ids(ids) {
    selfDefinedData = nullptr;
    inputType = type;
    name = nameIn;
    dim = 0;
    sparse = {""};
    paraSize = 0;
    isStatic = false;
  }

  InputDef(InputType type,
           string nameIn,
           size_t dimIn,
           size_t sizeIn,
           const std::vector<int>& labelInitValue,
           const std::vector<int>& labelSeqStartPositions)
      : labelInitValue(labelInitValue),
        labelSeqStartPositions(labelSeqStartPositions) {
    inputType = type;
    name = nameIn;
    dim = dimIn;
    paraSize = sizeIn;
    sparse = {""};
    isStatic = false;
  }

  InputDef(InputType type,
           string nameIn,
           size_t dimIn,
           size_t sizeIn,
           ParaSparse sparseIn) {
    inputType = type;
    name = nameIn;
    dim = dimIn;
    paraSize = sizeIn;
    sparse = sparseIn;
  }
};

struct TestConfig {
  LayerConfig layerConfig;
  std::vector<InputDef> inputDefs;
  size_t biasSize;
  real paramInitialMean;
  real paramInitialStd;
  bool testAccumulate;
  bool testState;
  bool staticBias;
  bool testBatchState;
  TestConfig()
      : biasSize(0),
        paramInitialMean(0.0),
        paramInitialStd(1.0),
        testAccumulate(true),
        testState(false),
        staticBias(false),
        testBatchState(false) {}
};

real getCostSum(ParameterPtr& parameter,
                CpuVector& cpuPara,
                LayerPtr& testLayer,
                MatrixPtr weights = nullptr);

real getDiffAndPrint(real newCost1,
                     real newCost2,
                     real callbackCount,
                     char fill,
                     string testLayerName,
                     string name,
                     real step,
                     real delta);

/**
 * @brief verify that sequentially running forward() one timestamp at one time
 *        has same result as running forward() with one whole sequence
 *
 * @param testLayer[in/out]    testLayer
 * @param dataLayers[in/out]   dataLayers
 * @param datas[in/out]        data of dataLayers
 */
void testState(LayerPtr testLayer,
               vector<DataLayerPtr>& dataLayers,
               vector<Argument>& datas);

/**
 * @brief verify that sequentially running forward() with short sequences one
 *        time has same result as running forward() with long sequences.
 *
 * @param testLayer[in/out]    testLayer
 * @param dataLayers[in/out]   dataLayers
 * @param datas[in/out]        data of dataLayers
 */
void testBatchState(LayerPtr testLayer,
                    vector<DataLayerPtr>& dataLayers,
                    vector<Argument>& datas);

/**
 * @brief Generate a perturbation so that it is roughly aligned with the
 *        gradient direction. This is to make sure that change along this
 *        direction will make cost increase (or decrease) in a meaningful
 *        way so that the finite difference can be used to approximate the
 *        directional dirivative well.
 *
 * @param oldGrad[in]  input gradient
 *        newGrad[out] output gradient
 *        dim          dimension of oldGrad/newGrad
 *
 * @return sum_i(oldGrad[i] * newGrad[i])
 */
double genPerturbation(const real* oldGrad, real* newGrad, size_t dim);

void initWeight(MatrixPtr& weights);

void initBatchState(LayerPtr dataLayer,
                    LayerPtr testLayer,
                    LayerStatePtr state,
                    bool useGpu);

/**
 * @brief initialize the dataLayer by its inputType
 *
 * @param testConf[in]        test config
 *        dataLayers[out]     dataLayers
 *        datas[out]          initialized data of dataLayers
 *        layerMap[out]       layerMap
 */
void initDataLayer(TestConfig testConf,
                   std::vector<DataLayerPtr>* dataLayers,
                   vector<Argument>* datas,
                   LayerMap* layerMap,
                   string testLayerName,
                   size_t batchSize,
                   bool trans,
                   bool useGpu);

/**
 * @brief initialize the parameter of testLayer
 *
 * @param testConf[in/out]    test config
 *        layerMap[out]       layerMap
 *        parameters[out]     parameters of testLayer
 *        testLayer[out]      testLayer
 */
void initTestLayer(TestConfig testConf,
                   LayerMap* layerMap,
                   std::vector<ParameterPtr>* parameters,
                   LayerPtr* testLayer);

/**
 * @brief Test whether the layer's forward calculation is stable by adding
 *        perturbation to its parameters
 *
 * @param testConf[in]         test config
 *        weights[in]          weights of testLayer
 *        state[in]            state of testLayer
 *        cost[in]             input cost
 *        callbackCount[in]    number of done callback
 *        maxDiff[in/out]      max of all previous diff
 *        testLayer[in/out]    testLayer
 *        parameters[in/out]   parameters of testLayer
 */
void testPerturbParameter(TestConfig testConf,
                          const MatrixPtr weights,
                          const LayerStatePtr state,
                          real cost,
                          real callbackCount,
                          real* maxDiff,
                          LayerPtr testLayer,
                          std::vector<ParameterPtr>* parameters);

/**
 * @brief Test whether the layer's forward calculation is stable by adding
 *        perturbation to its input layers
 *
 * @param testConf[in]         test config
 *        weights[in]          weights of testLayer
 *        state[in]            state of testLayer
 *        cost[in]             input cost
 *        callbackCount[in]    number of done callback
 *        maxDiff[in/out]      max of all previous diff
 *        testLayer[in/out]    testLayer
 *        dataLayers[in/out]   dataLayers
 */
void testPerturbInput(TestConfig testConf,
                      const MatrixPtr weights,
                      const LayerStatePtr state,
                      real cost,
                      real callbackCount,
                      real* maxDiff,
                      LayerPtr testLayer,
                      std::vector<DataLayerPtr> dataLayers);

void testLayerGradKernel(TestConfig testConf,
                         string testLayerName,
                         size_t batchSize,
                         bool trans,
                         bool useGpu,
                         bool useWeight = false,
                         float epsilon = 0.02);

void testLayerGrad(TestConfig testConf,
                   string testLayerName,
                   size_t batchSize,
                   bool trans,
                   bool useGpu,
                   bool useWeight = false,
                   float epsilon = 0.02);

void testProjectionGrad(ProjectionConfig conf,
                        InputType inputType,
                        size_t parameterSize,
                        size_t batchSize,
                        bool useGpu,
                        bool testState = false,
                        int biasSize = 0,
                        bool sharedBias = false);

void testOperatorGrad(TestConfig& config,
                      OperatorConfig& operatorConf,
                      size_t batchSize,
                      bool useGpu,
                      bool testState = false);

}  //  namespace paddle<|MERGE_RESOLUTION|>--- conflicted
+++ resolved
@@ -98,15 +98,9 @@
 
   InputDef(InputType type,
            string nameIn,
-<<<<<<< HEAD
-           std::vector<int> ids,
-           std::vector<int> selfDefinedSeqStartPos = {},
-           std::vector<int> selfDefinedSubSeqStartPos = {})
-=======
            const std::vector<int>& ids,
            const std::vector<int>& selfDefinedSeqStartPos = {},
            const std::vector<int>& selfDefinedSubSeqStartPos = {})
->>>>>>> 8747d60d
       : labelSeqStartPositions(selfDefinedSeqStartPos),
         labelSubSeqStartPositions(selfDefinedSubSeqStartPos),
         ids(ids) {
