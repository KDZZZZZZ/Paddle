/* Copyright (c) 2016 PaddlePaddle Authors. All Rights Reserved.

Licensed under the Apache License, Version 2.0 (the "License");
you may not use this file except in compliance with the License.
You may obtain a copy of the License at

    http://www.apache.org/licenses/LICENSE-2.0

Unless required by applicable law or agreed to in writing, software
distributed under the License is distributed on an "AS IS" BASIS,
WITHOUT WARRANTIES OR CONDITIONS OF ANY KIND, either express or implied.
See the License for the specific language governing permissions and
limitations under the License. */

#include <fstream>
#include <ostream>
#include <thread>  // NOLINT
#include <vector>

#include "paddle/fluid/operators/listen_and_serv_op.h"

namespace paddle {
namespace operators {

void RunServer(std::shared_ptr<detail::AsyncGRPCServer> service) {
  service->RunSyncUpdate();
  VLOG(4) << "RunServer thread end";
}

static void split(const std::string &str, char sep,
                  std::vector<std::string> *pieces) {
  pieces->clear();
  if (str.empty()) {
    return;
  }
  size_t pos = 0;
  size_t next = str.find(sep, pos);
  while (next != std::string::npos) {
    pieces->push_back(str.substr(pos, next - pos));
    pos = next + 1;
    next = str.find(sep, pos);
  }
  if (!str.substr(pos).empty()) {
    pieces->push_back(str.substr(pos));
  }
}

static void AsyncExecuteBlock(framework::Executor *executor,
                              framework::ExecutorPrepareContext *prepared,
                              framework::Scope *scope) {
  framework::Async([&executor, &prepared, &scope]() {
    try {
      executor->RunPreparedContext(prepared, scope, false, false);
    } catch (std::exception &e) {
      LOG(ERROR) << "run sub program error " << e.what();
    }
  });
}

static void ParallelExecuteBlocks(
    const std::vector<size_t> &parallel_blkids, framework::Executor *executor,
    const std::vector<std::shared_ptr<framework::ExecutorPrepareContext>>
        &prepared,
    framework::ProgramDesc *program, framework::Scope *scope) {
  std::vector<std::future<void>> fs;
  for (size_t idx : parallel_blkids) {
    fs.push_back(
        framework::Async([&executor, &prepared, &program, &scope, idx]() {
          int run_block = idx;  // thread local
          try {
            executor->RunPreparedContext(prepared[run_block].get(), scope,
                                         false, false);
          } catch (std::exception &e) {
            LOG(ERROR) << "run sub program error " << e.what();
          }
        }));
  }
  for (size_t i = 0; i < fs.size(); ++i) fs[i].wait();
}

static void SavePort(std::shared_ptr<detail::AsyncGRPCServer> rpc_service) {
  std::ofstream port_file;
  port_file.open("/tmp/paddle.selected_port");
  port_file << rpc_service->GetSelectedPort();
  port_file.close();
}

ListenAndServOp::ListenAndServOp(const std::string &type,
                                 const framework::VariableNameMap &inputs,
                                 const framework::VariableNameMap &outputs,
                                 const framework::AttributeMap &attrs)
    : OperatorBase(type, inputs, outputs, attrs) {}

int ListenAndServOp::GetSelectedPort() const {
  return rpc_service_->GetSelectedPort();
}

void ListenAndServOp::Stop() {
  rpc_service_->Push(LISTEN_TERMINATE_MESSAGE);
  server_thread_->join();
}

void ListenAndServOp::RunSyncLoop(framework::Executor *executor,
                                  framework::ProgramDesc *program,
                                  framework::Scope *recv_scope,
                                  framework::BlockDesc *prefetch_block) const {
  auto fan_in = Attr<int>("Fanin");

  size_t num_blocks = program->Size();
  PADDLE_ENFORCE_GE(num_blocks, 2,
                    "server program should have at least 2 blocks");

  std::vector<int> block_list;
  for (size_t blkid = 1; blkid < num_blocks; ++blkid) {
    block_list.push_back(blkid);
  }
  auto optimize_prepared = executor->Prepare(*program, block_list);
  // Insert placeholder for block0 which holds current op itself.
  optimize_prepared.insert(
      optimize_prepared.begin(),
      std::shared_ptr<framework::ExecutorPrepareContext>(nullptr));

  bool exit_flag = false;
  // Record received sparse variables, so that
  // we could reset those after execute optimize program
  std::vector<framework::Variable *> sparse_vars;
  while (!exit_flag) {
    // Get from multiple trainers, we don't care about the order in which
    // the gradients arrives, just add suffix 0~n and merge the gradient.
    rpc_service_->SetCond(0);
    size_t recv_var_cnt = 0;
    int batch_barrier = 0;
    while (batch_barrier != fan_in) {
      const detail::ReceivedMessage v = rpc_service_->Get();
      auto recv_var_name = v.first;
      if (recv_var_name == LISTEN_TERMINATE_MESSAGE) {
        LOG(INFO) << "received terminate message and exit";
        exit_flag = true;
        break;
      } else if (recv_var_name == BATCH_BARRIER_MESSAGE) {
        VLOG(3) << "recv batch barrier message";
        batch_barrier++;
        continue;
      } else {
        VLOG(3) << "received grad: " << recv_var_name;
        recv_var_cnt++;
        auto var = v.second->GetVar();
        if (var == nullptr) {
          LOG(ERROR) << "Can not find server side var: " << recv_var_name;
          PADDLE_THROW("Can not find server side var");
        }
        if (var->IsType<framework::SelectedRows>()) {
          sparse_vars.push_back(var);
        }
      }
    }
    if (exit_flag) {
      rpc_service_->SetCond(1);
      rpc_service_->ShutDown();
      break;
    }

    // NOTE: if is_gpu_place, CUDA kernels are launched by multiple threads
    // and this will still work.

    // The optimize blocks which have the same parent ID would run parallel
    // TODO(Yancey1989): need to use ParallelExecutor for future
    int32_t last_parent_blkid = program->Block(1).Parent();
    std::vector<size_t> parallel_blkids;
    parallel_blkids.push_back(1);
    double ts = detail::GetTimestamp();
    for (size_t blkid = 2; blkid < num_blocks; ++blkid) {
      if (blkid != static_cast<size_t>(prefetch_block->ID())) {
        if (program->Block(blkid).Parent() != last_parent_blkid) {
          ParallelExecuteBlocks(parallel_blkids, executor, optimize_prepared,
                                program, recv_scope);
          parallel_blkids.clear();
          last_parent_blkid = program->Block(blkid).Parent();
        }
        parallel_blkids.push_back(blkid);
      }
    }
    ParallelExecuteBlocks(parallel_blkids, executor, optimize_prepared, program,
                          recv_scope);
    VLOG(2) << "run all blocks spent " << detail::GetTimestamp() - ts << "(ms)";

    // Reset the received sparse variables, the sum operator would not
    // sum the input sparse variables which rows is empty at the next
    // mini-batch.
    // TODO(Yancey1989): move the reset action into an operator, we couldn't
    // have any hide logic in the operator.
    for (auto &var : sparse_vars) {
      var->GetMutable<framework::SelectedRows>()->mutable_rows()->clear();
    }
    rpc_service_->SetCond(1);
    // FIXME(typhoonzero): use another condition to sync wait clients get.
    rpc_service_->WaitClientGet(fan_in);
    sparse_vars.clear();
  }  // while(true)
}

void ListenAndServOp::RunAsyncUpdate(
    framework::Executor *executor, framework::ProgramDesc *program,
    framework::Scope *recv_scope, framework::BlockDesc *prefetch_block) const {
  // grad name to block id
  std::unordered_map<std::string, int32_t> grad_to_id;
  std::unordered_map<int32_t, std::string> id_to_grad;

  auto grad_map_str = Attr<std::vector<std::string>>("grad_map");
  for (auto &grad_and_id : grad_map_str) {
    std::vector<std::string> pieces;
    split(grad_and_id, ' ', &pieces);
    PADDLE_ENFORCE_EQ(pieces.size(), 2);
    PADDLE_ENFORCE_EQ(grad_to_id.count(pieces[0]), 0);
    int block_id = std::stoi(pieces[1]);
    grad_to_id[pieces[0]] = block_id;
    id_to_grad[block_id] = pieces[0];
  }
  size_t num_blocks = program->Size();
  PADDLE_ENFORCE_GE(num_blocks, 2,
                    "server program should have at least 2 blocks");

  std::vector<int> block_list;
  for (size_t blkid = 1; blkid < num_blocks; ++blkid) {
    if (blkid != static_cast<size_t>(prefetch_block->ID())) {
      block_list.push_back(blkid);
    }
  }
  PADDLE_ENFORCE_EQ(grad_map_str.size(), block_list.size(),
                    "grad num should be equal to optimize block num");
  auto optimize_prepared = executor->Prepare(*program, block_list);

  std::unordered_map<std::string,
                     std::shared_ptr<framework::ExecutorPrepareContext>>
      grad_to_prepared;
  for (size_t i = 0; i < block_list.size(); ++i) {
    grad_to_prepared[id_to_grad[block_list[i]]] = optimize_prepared[i];
  }

  bool exit_flag = false;
  while (!exit_flag) {
    const detail::ReceivedMessage v = rpc_service_->Get();
    auto recv_var_name = v.first;
    if (recv_var_name == LISTEN_TERMINATE_MESSAGE) {
      LOG(INFO) << "received terminate message and exit";
      exit_flag = true;
      break;
    } else {
      VLOG(3) << "received grad: " << recv_var_name;
      auto var = v.second->GetVar();
      if (var == nullptr) {
        LOG(ERROR) << "Can not find server side var: " << recv_var_name;
        PADDLE_THROW("Can not find server side var");
      }
      AsyncExecuteBlock(executor, grad_to_prepared[recv_var_name].get(),
                        recv_scope);
      // TODO(qiao): explain why
      if (var->IsType<framework::SelectedRows>()) {
        var->GetMutable<framework::SelectedRows>()->mutable_rows()->clear();
      }
    }

    if (exit_flag) {
      rpc_service_->ShutDown();
      break;
    }
  }  // while(true)
}

void ListenAndServOp::RunImpl(const framework::Scope &scope,
                              const platform::Place &dev_place) const {
  platform::DeviceContextPool &pool = platform::DeviceContextPool::Instance();
  auto &dev_ctx = *pool.Get(dev_place);
  framework::Scope &recv_scope = scope.NewScope();

  bool sync_mode = Attr<bool>("sync_mode");

  PADDLE_ENFORCE(!rpc_service_);
  std::string endpoint = Attr<std::string>("endpoint");
  rpc_service_.reset(new detail::AsyncGRPCServer(endpoint));

  auto *optimize_block = Attr<framework::BlockDesc *>(kOptimizeBlock);
  auto *prefetch_block = Attr<framework::BlockDesc *>(kPrefetchBlock);
  auto *program = optimize_block->Program();
  framework::Executor executor(dev_place);

  // prepare rpc_service
  rpc_service_->SetScope(&recv_scope);
  rpc_service_->SetDevCtx(&dev_ctx);
  rpc_service_->SetProgram(program);
  rpc_service_->SetExecutor(&executor);

  // prepare for prefetch
  VLOG(3) << "prefetch block id is " << prefetch_block->ID();
  auto prefetch_prepared = executor.Prepare(*program, prefetch_block->ID());
  rpc_service_->SetPrefetchPreparedCtx(prefetch_prepared.get());
  prefetch_prepared.release();

  // start the server listening after all member initialized.
  server_thread_.reset(new std::thread(RunServer, rpc_service_));
  VLOG(3) << "wait server thread to become ready...";
  sleep(5);
  // Write to a file of server selected port for python use.
  SavePort(rpc_service_);
<<<<<<< HEAD
  if (sync_mode) {
    RunSyncUpdate(&executor, program, &recv_scope, prefetch_block);
  } else {
    RunAsyncUpdate(&executor, program, &recv_scope, prefetch_block);
  }
=======
  RunSyncLoop(&executor, program, &recv_scope, prefetch_block);
>>>>>>> 0f5a9cc9
}

class ListenAndServOpMaker : public framework::OpProtoAndCheckerMaker {
 public:
  ListenAndServOpMaker(OpProto *proto, OpAttrChecker *op_checker)
      : OpProtoAndCheckerMaker(proto, op_checker) {
    AddInput("X", "(Tensor) Variables that server recv.").AsDuplicable();
    AddComment(R"DOC(
ListenAndServ operator

This operator will start a RPC server which can receive variables
from send_op and send back variables to recv_op.
)DOC");
    AddAttr<std::string>("endpoint",
                         "(string, default 127.0.0.1:6164)"
                         "IP address to listen on.")
        .SetDefault("127.0.0.1:6164")
        .AddCustomChecker([](const std::string &ip) { return !ip.empty(); });
    AddAttr<std::vector<std::string>>(
        "grad_map(['param1@GRAD.block0:1', 'param2@GRAD.blockn:2'])",
        "a map from grad name to it's optimize block id")
        .SetDefault({});
    AddAttr<bool>("sync_mode", "if works at sync_mode or not")
        .SetDefault(false);
    AddAttr<framework::BlockDesc *>(kOptimizeBlock,
                                    "BlockID to run on server side.");
    AddAttr<framework::BlockDesc *>(kPrefetchBlock,
                                    "prefetch block to run on server side.");
    AddAttr<int>("Fanin", "How many clients send to this server.")
        .SetDefault(1);
  }
};

}  // namespace operators
}  // namespace paddle

namespace ops = paddle::operators;

REGISTER_OPERATOR(listen_and_serv, ops::ListenAndServOp,
                  ops::ListenAndServOpMaker);<|MERGE_RESOLUTION|>--- conflicted
+++ resolved
@@ -302,15 +302,11 @@
   sleep(5);
   // Write to a file of server selected port for python use.
   SavePort(rpc_service_);
-<<<<<<< HEAD
   if (sync_mode) {
-    RunSyncUpdate(&executor, program, &recv_scope, prefetch_block);
+    RunSyncLoop(&executor, program, &recv_scope, prefetch_block);
   } else {
     RunAsyncUpdate(&executor, program, &recv_scope, prefetch_block);
   }
-=======
-  RunSyncLoop(&executor, program, &recv_scope, prefetch_block);
->>>>>>> 0f5a9cc9
 }
 
 class ListenAndServOpMaker : public framework::OpProtoAndCheckerMaker {
