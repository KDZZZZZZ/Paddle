// Copyright (c) 2018 PaddlePaddle Authors. All Rights Reserved.
//
// Licensed under the Apache License, Version 2.0 (the "License");
// you may not use this file except in compliance with the License.
// You may obtain a copy of the License at
//
//     http://www.apache.org/licenses/LICENSE-2.0
//
// Unless required by applicable law or agreed to in writing, software
// distributed under the License is distributed on an "AS IS" BASIS,
// WITHOUT WARRANTIES OR CONDITIONS OF ANY KIND, either express or implied.
// See the License for the specific language governing permissions and
// limitations under the License.

#pragma once

#include <string>
#include <vector>

#include "paddle/fluid/framework/ir/pass_builder.h"
#include "paddle/fluid/framework/program_desc.h"
#include "paddle/fluid/framework/scope.h"
#include "paddle/fluid/platform/device_context.h"
#include "paddle/fluid/platform/enforce.h"

#ifdef PADDLE_WITH_CUDA
#include "paddle/fluid/platform/nccl_helper.h"
#endif

namespace paddle {
namespace framework {
namespace details {

struct BuildStrategy {
  // ParallelExecutor supports two modes of ReduceStrategy, kAllReduce and
  // kReduce, for CPU and GPU. If you use kAllReduce, different threads
  // optimize their parameters separately. If you use kReduce, the optimizations
  // of parameters are distributed to different threads.
  // For example, a model has 100 parameters and is running with four threads,
  // if you choose kAllReduce, every thread is to optimize 100 parameters
  // separately, if you choose kReduce, every thread is to optimize 25
  // parameters.
  // Of particular note is, if you use kReduce when using CPU training,
  // all the parameters are shared between different threads. This feature will
  // save memory.
  // FIXME(zcd): The result of the two modes(kAllReduce and kReduce) maybe not
  // equal for GPU. Because, the result of the different order of summing maybe
  // different, for example, the result of `a+b+c+d` may be different with the
  // result of `c+a+b+d`.
  // For GPU, the implementation of kAllReduce and kReduce is adopted NCCL,
  // so the result of kAllReduce and kReduce maybe not equal.
  // For CPU, if you want to fix the order of summing to make the result
  // of kAllReduce and kReduce no diff, you can add
  // `FLAGS_cpu_deterministic=true` to env.
  enum class ReduceStrategy { kAllReduce = 0, kReduce = 1 };

  enum class GradientScaleStrategy {
    kCoeffNumDevice = 0,
    kOne = 1,
    kCustomized = 2,
  };

  ReduceStrategy reduce_{ReduceStrategy::kAllReduce};
  GradientScaleStrategy gradient_scale_{GradientScaleStrategy::kCoeffNumDevice};

  std::string debug_graphviz_path_{""};

  bool fuse_elewise_add_act_ops_{false};

  bool enable_data_balance_{false};

<<<<<<< HEAD
  bool enable_sequential_execution_{true};
=======
  bool fuse_broadcast_op_{false};
>>>>>>> 177720a7

  // User normally doesn't need to call this API.
  // The PassBuilder allows for more customized insert, remove of passes
  // from python side.
  // A new PassBuilder is created based on configs defined above and
  // passes are owned by the PassBuilder.
  std::shared_ptr<ir::PassBuilder> CreatePassesFromStrategy() const;

  // Apply the passes built by the pass_builder_. The passes will be
  // applied to the Program and output an ir::Graph.
  std::unique_ptr<ir::Graph> Apply(
      const ProgramDesc &main_program,
      const std::vector<platform::Place> &places,
      const std::string &loss_var_name,
      const std::unordered_set<std::string> &param_names,
      const std::vector<Scope *> &local_scopes,
#ifdef PADDLE_WITH_CUDA
      const bool use_cuda, platform::NCCLContextMap *nccl_ctxs) const;
#else
      const bool use_cuda) const;
#endif

 private:
  mutable std::shared_ptr<ir::PassBuilder> pass_builder_;
};

}  // namespace details
}  // namespace framework
}  // namespace paddle<|MERGE_RESOLUTION|>--- conflicted
+++ resolved
@@ -69,11 +69,9 @@
 
   bool enable_data_balance_{false};
 
-<<<<<<< HEAD
   bool enable_sequential_execution_{true};
-=======
+
   bool fuse_broadcast_op_{false};
->>>>>>> 177720a7
 
   // User normally doesn't need to call this API.
   // The PassBuilder allows for more customized insert, remove of passes
