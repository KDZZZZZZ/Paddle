// Copyright (c) 2018 PaddlePaddle Authors. All Rights Reserved.
//
// Licensed under the Apache License, Version 2.0 (the "License");
// you may not use this file except in compliance with the License.
// You may obtain a copy of the License at
//
//     http://www.apache.org/licenses/LICENSE-2.0
//
// Unless required by applicable law or agreed to in writing, software
// distributed under the License is distributed on an "AS IS" BASIS,
// WITHOUT WARRANTIES OR CONDITIONS OF ANY KIND, either express or implied.
// See the License for the specific language governing permissions and
// limitations under the License.

#include "paddle/fluid/inference/analysis/ir_pass_manager.h"
#include <map>
#include <memory>
#include <string>
#include <unordered_map>
#include <unordered_set>
#include <utility>
#include <vector>
#include "paddle/fluid/framework/ir/fuse_pass_base.h"
#include "paddle/fluid/framework/ir/graph.h"
#include "paddle/fluid/framework/scope.h"
#include "paddle/fluid/inference/analysis/argument.h"
#include "paddle/fluid/inference/analysis/ir_passes/subgraph_detector.h"
#include "paddle/fluid/string/pretty_log.h"

namespace paddle {
namespace inference {
namespace analysis {
using string::PrettyLogEndl;
using string::PrettyLog;
using string::Style;

IRPassManager::IRPassManager(Argument *argument) {
  ARGUMENT_CHECK_FIELD(argument, main_program);
  graph_ = std::unique_ptr<Graph>(new Graph(argument->main_program()));
  if (argument->Has("scope")) {
    graph_->Set(framework::ir::kParamScopeAttr,
                new framework::Scope *(
                    const_cast<framework::Scope *>(&argument->scope())));
  }

  ARGUMENT_CHECK_FIELD(argument, ir_analysis_passes);
  CreatePasses(argument, argument->ir_analysis_passes());
}

void IRPassManager::CreatePasses(Argument *argument,
                                 const std::vector<std::string> &passes) {
  std::string pre_pass;
  int pass_num = 0;
  for (const std::string &pass_name : passes) {
    auto pass = framework::ir::PassRegistry::Instance().Get(pass_name);

    if (pass_name == "graph_viz_pass") {
      std::string dot_file_path = std::to_string(pass_num) + "_ir_" +
                                  (pre_pass.empty() ? "origin" : pre_pass) +
                                  ".dot";
      pass->Set("graph_viz_path", new std::string(std::move(dot_file_path)));
      pass_num++;
    } else if (pass_name == "mkldnn_placement_pass") {
      pass->Set("mkldnn_enabled_op_types",
                new std::unordered_set<std::string>(
                    argument->mkldnn_enabled_op_types()));
#ifdef PADDLE_WITH_MKLDNN
    } else if (pass_name == "cpu_quantize_placement_pass") {
      pass->Set("quantize_enabled_op_types",
                new std::unordered_set<std::string>(
                    argument->quantize_enabled_op_types()));
      pass->Set(
          "quantize_excluded_op_ids",
          new std::unordered_set<int>(argument->quantize_excluded_op_ids()));
    } else if (pass_name == "cpu_quantize_pass") {
      pass->Set("quant_var_scales",
                new VarQuantScale(argument->quant_var_scales()));
<<<<<<< HEAD
    }

    if (pass_name == "anakin_subgraph_pass") {
      pass->Set("program",
                new framework::ProgramDesc *(&argument->main_program()));
      pass->Set("gpu_device_id", new int(argument->gpu_device_id()));
      pass->Set("model_from_memory", new bool(argument->model_from_memory()));
      pass->Set("engine_opt_info", new std::map<std::string, std::string>(
                                       argument->engine_opt_info()));
      pass->Set("predictor_id", new int(argument->predictor_id()));
      pass->Set("max_input_shape", new std::map<std::string, std::vector<int>>(
                                       argument->anakin_max_input_shape()));
      pass->Set("max_batch_size", new int(argument->anakin_max_batch_size()));
    }

    if (pass_name == "tensorrt_subgraph_pass") {
=======
#endif
    } else if (pass_name == "tensorrt_subgraph_pass") {
>>>>>>> e0a3a490
      pass->Set("workspace_size", new int(argument->tensorrt_workspace_size()));
      pass->Set("max_batch_size", new int(argument->tensorrt_max_batch_size()));
      pass->Set("min_subgraph_size",
                new int(argument->tensorrt_min_subgraph_size()));
      pass->Set("program",
                new framework::ProgramDesc *(&argument->main_program()));

      bool enable_int8 = argument->tensorrt_precision_mode() ==
                         AnalysisConfig::Precision::kInt8;

      pass->Set("enable_int8", new bool(enable_int8));

      bool use_static_engine = argument->tensorrt_use_static_engine();
      bool model_from_memory = argument->model_from_memory();
      bool int8_valid = !(model_from_memory && enable_int8);
      PADDLE_ENFORCE(int8_valid,
                     "TRT INT8 Now don't support model load from memory.");

      if ((!model_from_memory && use_static_engine) || enable_int8) {
        std::string model_opt_cache_dir =
            argument->Has("model_dir")
                ? argument->model_dir()
                : GetDirRoot(argument->model_program_path());
        pass->Set(
            "model_opt_cache_dir",
            new std::string(GetOrCreateModelOptCacheDir(model_opt_cache_dir)));
      }
      pass->Set("gpu_device_id", new int(argument->gpu_device_id()));
      pass->Set("use_static_engine", new bool(use_static_engine));
      pass->Set("model_from_memory", new bool(argument->model_from_memory()));
      pass->Set("engine_opt_info", new std::map<std::string, std::string>(
                                       argument->engine_opt_info()));
    }

    pre_pass = pass_name;

    passes_.emplace_back(std::move(pass));
  }
}

std::unique_ptr<Graph> IRPassManager::Apply(std::unique_ptr<Graph> graph) {
  if (passes_.empty()) {
    return graph;
  }
  PADDLE_ENFORCE(graph.get());
  // Apply all the passes
  for (const auto &pass : passes_) {
    if (pass->Type() != "graph_viz_pass") {
      PrettyLogEndl(Style::H2(), "--- Running IR pass [%s]", pass->Type());
    }
    graph = pass->Apply(std::move(graph));
  }
  return graph;
}

framework::proto::ProgramDesc IRPassManager::AcquireProgram(
    std::unique_ptr<Graph> *graph, ProgramDesc *program) const {
  auto pass =
      framework::ir::PassRegistry::Instance().Get("graph_to_program_pass");

  // Direct using ProgramDesc desc(argument->main_program()) may cause
  // incomplete copies of information.
  ProgramDesc desc;
  desc.CopyFrom(*program->Proto());
  pass->SetNotOwned("program", &desc);
  auto *the_graph = graph->release();
  *graph = pass->Apply(std::unique_ptr<Graph>(the_graph));
  return *desc.Proto();
}

}  // namespace analysis
}  // namespace inference
}  // namespace paddle<|MERGE_RESOLUTION|>--- conflicted
+++ resolved
@@ -75,27 +75,8 @@
     } else if (pass_name == "cpu_quantize_pass") {
       pass->Set("quant_var_scales",
                 new VarQuantScale(argument->quant_var_scales()));
-<<<<<<< HEAD
-    }
-
-    if (pass_name == "anakin_subgraph_pass") {
-      pass->Set("program",
-                new framework::ProgramDesc *(&argument->main_program()));
-      pass->Set("gpu_device_id", new int(argument->gpu_device_id()));
-      pass->Set("model_from_memory", new bool(argument->model_from_memory()));
-      pass->Set("engine_opt_info", new std::map<std::string, std::string>(
-                                       argument->engine_opt_info()));
-      pass->Set("predictor_id", new int(argument->predictor_id()));
-      pass->Set("max_input_shape", new std::map<std::string, std::vector<int>>(
-                                       argument->anakin_max_input_shape()));
-      pass->Set("max_batch_size", new int(argument->anakin_max_batch_size()));
-    }
-
-    if (pass_name == "tensorrt_subgraph_pass") {
-=======
 #endif
     } else if (pass_name == "tensorrt_subgraph_pass") {
->>>>>>> e0a3a490
       pass->Set("workspace_size", new int(argument->tensorrt_workspace_size()));
       pass->Set("max_batch_size", new int(argument->tensorrt_max_batch_size()));
       pass->Set("min_subgraph_size",
@@ -128,6 +109,19 @@
       pass->Set("model_from_memory", new bool(argument->model_from_memory()));
       pass->Set("engine_opt_info", new std::map<std::string, std::string>(
                                        argument->engine_opt_info()));
+    }
+
+    if (pass_name == "anakin_subgraph_pass") {
+      pass->Set("program",
+                new framework::ProgramDesc *(&argument->main_program()));
+      pass->Set("gpu_device_id", new int(argument->gpu_device_id()));
+      pass->Set("model_from_memory", new bool(argument->model_from_memory()));
+      pass->Set("engine_opt_info", new std::map<std::string, std::string>(
+                                       argument->engine_opt_info()));
+      pass->Set("predictor_id", new int(argument->predictor_id()));
+      pass->Set("max_input_shape", new std::map<std::string, std::vector<int>>(
+                                       argument->anakin_max_input_shape()));
+      pass->Set("max_batch_size", new int(argument->anakin_max_batch_size()));
     }
 
     pre_pass = pass_name;
