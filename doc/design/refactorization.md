# Design Doc: Refactorization Overview

The goals of refactoring include:

1. Making it easy for external contributors to write new elementary computation operations.
1. Making the codebase clean and readable.
1. Designing a new computation representation -- a computation graph of operators and variables.
1. Implementing auto-scalability and auto fault recoverable distributed computing with the help of computation graphs.

## Computation Graphs

1. PaddlePaddle represents the computation, training and inference of Deep Learning models, by computation graphs.

  1. Please refer to [computation graphs](https://github.com/PaddlePaddle/Paddle/blob/develop/doc/design/graph.md) for a concrete example.

1. Users write Python programs to describe the graphs and run them (locally or remotely).

1. A graph is composed of *variables* and *operators*.

1. The description of graphs must be serializable/deserializable, so that:

   1. It can be sent to the cloud for distributed execution, and
   1. It can be sent to clients for mobile or enterprise deployment.

1. The Python program does two things

   1. *Compilation* runs a Python program to generate a protobuf message representation of the graph and send it to
      1. the C++ library `libpaddle.so` for local execution,
      1. the master process of a distributed training job for training, or
      1. the server process of a Kubernetes serving job for distributed serving.
   1. *Execution* executes the graph by constructing instances of class [`Variable`](https://github.com/PaddlePaddle/Paddle/blob/develop/paddle/framework/variable.h#L24) and [`OperatorBase`](https://github.com/PaddlePaddle/Paddle/blob/develop/paddle/framework/operator.h#L70), according to the protobuf message.

## Description and Realization of Computation Graph

At compile time, the Python program generates a protobuf message representation of the graph, or a description of the graph.

At runtime, the C++ program realizes the graph and runs it.

| | Representation (protobuf messages) | Realization (C++ class objects) |
|---|---|---|
|Data|[VarDesc](https://github.com/PaddlePaddle/Paddle/blob/develop/paddle/framework/framework.proto#L107)|[Variable](https://github.com/PaddlePaddle/Paddle/blob/develop/paddle/framework/variable.h#L24)|
|Operation|[OpDesc](https://github.com/PaddlePaddle/Paddle/blob/develop/paddle/framework/framework.proto#L35)|[Operator](https://github.com/PaddlePaddle/Paddle/blob/develop/paddle/framework/operator.h#L64)|
|Block|BlockDesc|Block|

The word *graph* is interchangeable with *block* in this document.  A graph consists of computation steps and local variables similar to a C++/Java program block, or a pair of parentheses(`{` and `}`).

## Compilation and Execution

1. Run a Python program to describe the graph.  In particular, the Python application program does the following:

   1. Create `VarDesc` to represent local/intermediate variables,
   1. Create operators and set attributes,
   1. Validate attribute values,
   1. Infer the type and the shape of variables,
   1. Plan memory-reuse for variables,
   1. Generate the backward graph
   1. Add optimization operators to the computation graph.
   1. Optionally, split the graph for distributed training.

1. The invocation of `train` or [`infer`](https://github.com/PaddlePaddle/Paddle/blob/develop/python/paddle/v2/inference.py#L108) methods in the Python program does the following:

   1. Create a new Scope instance in the [scope hierarchy](https://github.com/PaddlePaddle/Paddle/blob/develop/doc/design/scope.md) for each run of a block,
      1. realize local variables defined in the BlockDesc message in the new scope,
      1. a scope is similar to the stack frame in programming languages,

   1. Create an instance of class `Block`, in which,
      1. realize operators in the BlockDesc message,

   1. Run the Block by calling
      1. `Block::Eval(vector<Variable>* targets)` for forward and backward computations, or
      1. `Block::Eval(vector<Operator>* targets)` for optimization.


## Intermediate Representation (IR)

```text
Compile Time -> IR -> Runtime
```

### Benefits of IR

- Optimization
  ```text
  Compile Time -> IR -> Optimized IR -> Runtime
  ```
- Automatically send partitioned IR to different nodes.
  - Automatic Data Parallelism
    ```text
    Compile Time
    |-> Single GPU IR
        |-> [trainer-IR-0, trainer-IR-1, pserver-IR]
            |-> Node-0 (runs trainer-IR-0)
            |-> Node-1 (runs trainer-IR-1)
            |-> Node-2 (runs pserver-IR)
    ```
  - Automatic Model Parallelism (planned for future)

---

# Operator/OpWithKernel/OpKernel

![class_diagram](http://api.paddlepaddle.org/graphviz?dot=https://gist.githubusercontent.com/reyoung/53df507f6749762675dff3e7ce53372f/raw/49caf1fb70820fb4a6c217634317c9306f361f36/op_op_with_kern_class_diagram.dot)

---

# Operator
![class_diagram](http://api.paddlepaddle.org/graphviz?dot=https://gist.githubusercontent.com/reyoung/53df507f6749762675dff3e7ce53372f/raw/dd598e8f1976f5759f58af5e5ef94738a6b2e661/op.dot)

* `Operator` is the fundamental building block of the user interface.
    * Operator stores input/output variable names and attributes.
    * The `InferShape` interface is used to infer the shape of the output variables based on the shapes of the input variables.
    * Use `Run` to compute the `output` variables from the `input` variables.

---

# OpWithKernel/Kernel

![class_diagram](http://api.paddlepaddle.org/graphviz?dot=https://gist.githubusercontent.com/reyoung/53df507f6749762675dff3e7ce53372f/raw/9d7f4eba185cf41c8e2fbfb40ae21890dbddcd39/op_with_kernel.dot)

* `OpWithKernel` inherits `Operator`.
* `OpWithKernel` contains a Kernel map.
    * `OpWithKernel::Run` get device's kernel, and invoke `OpKernel::Compute`.
    * `OpKernelKey` is the map key. Only device place now, but may be data type later.

---

# Why separate Kernel and Operator

* Separate GPU and CPU code.
    * Make Paddle capable of running without GPU.
* Make one operator (which is a user interface) and create many implementations.
    * For example, same multiplication op can have different implementations kernels such as FP16 kernel, FP32 kernel, MKL, eigen kernel.
---

# Libraries for Kernel development

* `Eigen::Tensor` contains basic math and element-wise functions.
    * Note that `Eigen::Tensor` has broadcast implementation.
    * Limit the number of `tensor.device(dev) = ` in your code.
* `thrust::transform` and `std::transform`.
    * `thrust` has the same API as C++ standard library. Using `transform`, one can quickly implement customized element-wise kernels.
    * `thrust`, in addition, supports more complex APIs, like `scan`, `reduce`, `reduce_by_key`.
* Hand-writing `GPUKernel` and `CPU` code
    * Do not write in header (`.h`) files. CPU Kernel should be in cpp source (`.cc`) and GPU kernels should be in cuda (`.cu`) files. (GCC cannot compile GPU code.)
---
# Operator Registration

## Why is registration necessary?
We need a method to build mappings between Op type names and Op classes.

## How is registration implemented?
Maintaining a map, whose key is the type name and the value is the corresponding Op constructor.

---
# The Registry Map

### `OpInfoMap`

`op_type(string)` -> `OpInfo`

`OpInfo`:

- **`creator`**: The Op constructor.
- **`grad_op_type`**: The type of the gradient Op.
- **`proto`**: The Op's Protobuf, including inputs, outputs and required attributes.
- **`checker`**: Used to check attributes.

---
# Related Concepts

### Op_Maker
It's constructor takes `proto` and `checker`. They are completed during Op_Maker's construction. ([ScaleOpMaker](https://github.com/PaddlePaddle/Paddle/blob/develop/paddle/operators/scale_op.cc#L37))

### Register Macros
```cpp
REGISTER_OP(op_type, op_class, op_maker_class, grad_op_type, grad_op_class)
REGISTER_OP_WITHOUT_GRADIENT(op_type, op_class, op_maker_class)
```

---
# Registration Process
1. Write an Op class and its gradient Op class, if required.
2. Write an Op maker class. In the constructor of this class, describe the inputs, outputs and attributes of the operator.
3. Invoke the macro `REGISTER_OP`. This macro will
	1. Call maker class to complete `proto` and `checker`
	2. Using the completed `proto` and `checker`, it will add a new key-value pair to the `OpInfoMap`

<<<<<<< HEAD
=======
4. Invoke the `USE` macro in which the Op is used to make sure that it is linked.
>>>>>>> 064c3695

---
# Backward Module (1/2)
### Create Backward Operator
- Mapping from forward Op to backward Op
![backward](https://gist.githubusercontent.com/dzhwinter/a6fbd4623ee76c459f7f94591fd1abf0/raw/61026ab6e518e66bde66a889bc42557a1fccff33/backward.png)

---
# Backward Module (2/2)
### Build Backward Network
- **Input**: a graph of forward operators
- **Output**: a graph of backward operators
- **Corner cases in construction**
	- Shared Variables => insert an `Add` operator to combine gradients
	- No Gradient => insert a `fill_zero_grad` operator
	- Recursive NetOp => call `Backward` recursively
	- RNN Op => recursively call `Backward` on stepnet
	- RNN Op => recursively call `Backward` on stepnet


---
# Scope, Variable, Tensor

* `Tensor` is an n-dimension array with type.
	* Only dims and data pointers are stored in `Tensor`.
	* All operations on `Tensor` are written in `Operator` or global functions.
	* Variable length Tensor design [LoDTensor](https://github.com/PaddlePaddle/Paddle/blob/develop/paddle/framework/lod_tensor.md)
* `Variable` instances are the inputs and the outputs of an operator, not just `Tensor`.
	* `step_scopes` in RNN is a variable and not a tensor.
* `Scope` is where variables are stored.
	* map<string `var name`, Variable>
	* `Scope` has a hierarchical structure. The local scope can get variables from its parent scope.

---
# Block (in design)
## the difference between original RNNOp and Block
- As an operator is more intuitive than `RNNOp`,
- Offers a new interface `Eval(targets)` to deduce the minimal block to `Run`,
- Fits the compile-time/ runtime separation design paradigm.
  - During the compilation, `SymbolTable` stores `VarDesc`s and `OpDesc`s and serialize to a `BlockDesc`
  - When graph executes, a Block with `BlockDesc` is passed. It then creates `Op` and `Var` instances and then invokes `Run`.

---
# Milestone
- Take Paddle/books as the main line, the requirement of the models motivates framework refactoring,
- Model migration
  - Framework development gives **priority support** to model migration, for example,
    - the MNIST demo needs a Python interface,
    - the RNN models require the framework to support `LoDTensor`.
  - Determine some timelines,
  - Frequently used Ops need to be migrated first,
  - Different models can be migrated in parallel.
- Improve the framework at the same time
- Accept imperfection, concentrate on solving the specific problem at the right price.

---
# Control the migration quality
- Compare the performance of migrated models with old ones.
- Follow the google C++ style guide.
- Build the automatic workflow of generating Python/C++ documentations.
  - The documentation of layers and ops should be written inside the code.
  - Take the documentation quality into account when submitting pull requests.
  - Preview the documentations, read and improve them from a user's perspective.<|MERGE_RESOLUTION|>--- conflicted
+++ resolved
@@ -185,10 +185,8 @@
 	1. Call maker class to complete `proto` and `checker`
 	2. Using the completed `proto` and `checker`, it will add a new key-value pair to the `OpInfoMap`
 
-<<<<<<< HEAD
-=======
+
 4. Invoke the `USE` macro in which the Op is used to make sure that it is linked.
->>>>>>> 064c3695
 
 ---
 # Backward Module (1/2)
