# Copyright (c) 2018 PaddlePaddle Authors. All Rights Reserved.
#
# Licensed under the Apache License, Version 2.0 (the "License");
# you may not use this file except in compliance with the License.
# You may obtain a copy of the License at
#
#     http://www.apache.org/licenses/LICENSE-2.0
#
# Unless required by applicable law or agreed to in writing, software
# distributed under the License is distributed on an "AS IS" BASIS,
# WITHOUT WARRANTIES OR CONDITIONS OF ANY KIND, either express or implied.
# See the License for the specific language governing permissions and
# limitations under the License.

from __future__ import print_function

from six.moves import reduce

from .. import core
from ..layers import utils
from . import layers
from ..framework import Variable, OpProtoHolder
from ..param_attr import ParamAttr
from ..initializer import Normal, Constant
__all__ = ['Conv2D', 'Pool2D', 'FC', 'BatchNorm', 'Embedding']


class Conv2D(layers.Layer):
    def __init__(self,
                 name_scope,
                 num_channels,
                 num_filters,
                 filter_size,
                 stride=1,
                 padding=0,
                 dilation=1,
                 groups=None,
                 use_cudnn=True,
                 act=None,
                 param_attr=None,
                 bias_attr=None,
                 dtype=core.VarDesc.VarType.FP32):
        assert param_attr is not False, "param_attr should not be False here."
        super(Conv2D, self).__init__(name_scope, dtype=dtype)

        # TODO(minqiyang): Move this to the top.
        from ..layer_helper import LayerHelper
        self._helper = LayerHelper(
            self.full_name(),
            param_attr=param_attr,
            bias_attr=bias_attr,
            dtype=dtype,
            act=act)

        self._groups = groups
        self._stride = utils.convert_to_list(stride, 2, 'stride')
        self._padding = utils.convert_to_list(padding, 2, 'padding')
        self._dilation = utils.convert_to_list(dilation, 2, 'dilation')
        if not isinstance(use_cudnn, bool):
            raise ValueError("use_cudnn should be True or False")
        self._use_cudnn = use_cudnn
        self._num_channels = num_channels
        if (self._num_channels == self._groups and
                num_filters % self._num_channels == 0 and not self._use_cudnn):
            self._l_type = 'depthwise_conv2d'
        else:
            self._l_type = 'conv2d'

        if groups is None:
            num_filter_channels = num_channels
        else:
            if num_channels % groups != 0:
                raise ValueError("num_channels must be divisible by groups.")
            num_filter_channels = num_channels // groups
        filter_size = utils.convert_to_list(filter_size, 2, 'filter_size')
        filter_shape = [num_filters, int(num_filter_channels)] + filter_size

        def _get_default_param_initializer():
            filter_elem_num = filter_size[0] * filter_size[1] * num_channels
            std = (2.0 / filter_elem_num)**0.5
            return Normal(0.0, std, 0)

        self._filter_param = self._helper.create_parameter(
            attr=self._helper.param_attr,
            shape=filter_shape,
            dtype=self._dtype,
            default_initializer=_get_default_param_initializer())

        if self._use_cudnn:
            self._helper.create_variable(
                name="kCUDNNFwdAlgoCache",
                persistable=True,
                type=core.VarDesc.VarType.RAW)
            self._helper.create_variable(
                name="kCUDNNBwdDataAlgoCache",
                persistable=True,
                type=core.VarDesc.VarType.RAW)
            self._helper.create_variable(
                name="kCUDNNBwdFilterAlgoCache",
                persistable=True,
                type=core.VarDesc.VarType.RAW)

        self._bias_param = self._helper.create_parameter(
            attr=self._helper.bias_attr,
            shape=[num_filters],
            dtype=self._dtype,
            is_bias=True)

    def forward(self, input):
        pre_bias = self._helper.create_variable_for_type_inference(
            dtype=self._dtype)

        self._helper.append_op(
            type=self._l_type,
            inputs={
                'Input': input,
                'Filter': self._filter_param,
            },
            outputs={"Output": pre_bias},
            attrs={
                'strides': self._stride,
                'paddings': self._padding,
                'dilations': self._dilation,
                'groups': self._groups,
                'use_cudnn': self._use_cudnn,
                'use_mkldnn': False,
            })

        pre_act = self._helper.create_variable_for_type_inference(
            dtype=self._dtype)

        self._helper.append_op(
            type='elementwise_add',
            inputs={'X': [pre_bias],
                    'Y': [self._bias_param]},
            outputs={'Out': [pre_act]},
            attrs={'axis': 1})

        # Currently, we don't support inplace in imperative mode
        return self._helper.append_activation(pre_act)


class Pool2D(layers.Layer):
    def __init__(self,
                 name_scope,
                 pool_size=-1,
                 pool_type="max",
                 pool_stride=1,
                 pool_padding=0,
                 global_pooling=False,
                 use_cudnn=True,
                 ceil_mode=False,
                 exclusive=True,
                 dtype=core.VarDesc.VarType.FP32):
        if pool_type not in ["max", "avg"]:
            raise ValueError(
                "Unknown pool_type: '%s'. It can only be 'max' or 'avg'.",
                str(pool_type))

        if global_pooling is False and pool_size == -1:
            raise ValueError(
                "When the global_pooling is False, pool_size must be passed "
                "and be a valid value. Received pool_size: " + str(pool_size))

        if not isinstance(use_cudnn, bool):
            raise ValueError("use_cudnn should be True or False")

        super(Pool2D, self).__init__(name_scope, dtype=dtype)

        from ..layer_helper import LayerHelper
        self._helper = LayerHelper(self.full_name(), dtype=dtype)

        self._pool_type = pool_type
        self._pool_size = utils.convert_to_list(pool_size, 2, 'pool_size')
        self._pool_padding = utils.convert_to_list(pool_padding, 2,
                                                   'pool_padding')
        self._pool_stride = utils.convert_to_list(pool_stride, 2, 'pool_stride')
        self._global_pooling = global_pooling
        self._use_cudnn = use_cudnn
        self._ceil_mode = ceil_mode
        self._exclusive = exclusive
        self._l_type = 'pool2d'

    def forward(self, input):
        pool_out = self._helper.create_variable_for_type_inference(self._dtype)

        self._helper.append_op(
            type=self._l_type,
            inputs={"X": input},
            outputs={"Out": pool_out},
            attrs={
                "pooling_type": self._pool_type,
                "ksize": self._pool_size,
                "global_pooling": self._global_pooling,
                "strides": self._pool_stride,
                "paddings": self._pool_padding,
                "use_cudnn": self._use_cudnn,
                "ceil_mode": self._ceil_mode,
                "use_mkldnn": False,
                "exclusive": self._exclusive,
            })
        return pool_out


class FC(layers.Layer):
    def __init__(self,
                 name_scope,
                 size,
                 param_attr=None,
                 bias_attr=None,
                 num_flatten_dims=1,
                 dtype=core.VarDesc.VarType.FP32,
                 act=None):
        super(FC, self).__init__(name_scope)

        self._size = size
        self._num_flatten_dims = num_flatten_dims
        self._dtype = dtype
        from ..layer_helper import LayerHelper
        self._helper = LayerHelper(
            self.full_name(),
            param_attr=param_attr,
            bias_attr=bias_attr,
<<<<<<< HEAD
            act=act,
            name=name)
=======
            act=act)
>>>>>>> 4a00bea7

    def _build_once(self, input):
        input_shape = input.shape
        param_shape = [
            reduce(lambda a, b: a * b, input_shape[self._num_flatten_dims:], 1)
        ] + [self._size]
        self._w = self._helper.create_parameter(
            attr=self._helper.param_attr,
            shape=param_shape,
            dtype=self._dtype,
            is_bias=False)

        if self._helper.bias_attr:
            size = list([self._size])
            self._b = self._helper.create_parameter(
                attr=self._helper.bias_attr,
                shape=size,
                dtype=self._dtype,
                is_bias=True)
        else:
            self._b = None

    def forward(self, input):
        tmp = self._helper.create_variable_for_type_inference(self._dtype)
        self._helper.append_op(
            type="mul",
            inputs={"X": input,
                    "Y": self._w},
            outputs={"Out": tmp},
            attrs={
                "x_num_col_dims": self._num_flatten_dims,
                "y_num_col_dims": 1
            })

        pre_bias = self._helper.create_variable_for_type_inference(self._dtype)
        self._helper.append_op(
            type="sum",
            inputs={"X": [tmp]},
            outputs={"Out": pre_bias},
            attrs={"use_mkldnn": False})

        if self._b:
            pre_activation = self._helper.create_variable_for_type_inference(
                dtype=self._dtype)
            self._helper.append_op(
                type='elementwise_add',
                inputs={'X': [pre_bias],
                        'Y': [self._b]},
                outputs={'Out': [pre_activation]},
                attrs={'axis': self._num_flatten_dims})
        else:
            pre_activation = pre_bias
        # Currently, we don't support inplace in imperative mode
        return self._helper.append_activation(pre_activation)


class BatchNorm(layers.Layer):
    def __init__(self,
                 name_scope,
                 num_channels,
                 act=None,
                 is_test=False,
                 momentum=0.9,
                 epsilon=1e-05,
                 param_attr=None,
                 bias_attr=None,
                 dtype=core.VarDesc.VarType.FP32,
                 data_layout='NCHW',
                 in_place=False,
                 moving_mean_name=None,
                 moving_variance_name=None,
                 do_model_average_for_mean_and_var=False,
                 fuse_with_relu=False,
                 use_global_stats=False):
        super(BatchNorm, self).__init__(name_scope)

        assert bias_attr is not False, "bias_attr should not be False in batch_norm."

        from ..layer_helper import LayerHelper
        self._helper = LayerHelper(
            self.full_name(),
            param_attr=param_attr,
            bias_attr=bias_attr,
            act=act)

        if dtype == core.VarDesc.VarType.FP16:
            self._dtype = core.VarDesc.VarType.FP32
        else:
            self._dtype = dtype

        param_shape = [num_channels]

        # create parameter
        self._scale = self._helper.create_parameter(
            attr=self._helper.param_attr,
            shape=param_shape,
            dtype=self._dtype,
            default_initializer=Constant(1.0))
        if use_global_stats and self._helper.param_attr.learning_rate == 0.:
            self._scale._stop_gradient = True

        self._bias = self._helper.create_parameter(
            attr=self._helper.bias_attr,
            shape=param_shape,
            dtype=self._dtype,
            is_bias=True)
        if use_global_stats and self._helper.bias_attr.learning_rate == 0.:
            self._bias._stop_gradient = True

        self._mean = self._helper.create_parameter(
            attr=ParamAttr(
                name=moving_mean_name,
                initializer=Constant(0.0),
                trainable=False,
                do_model_average=do_model_average_for_mean_and_var),
            shape=param_shape,
            dtype=self._dtype)
        self._mean._stop_gradient = True

        self._variance = self._helper.create_parameter(
            attr=ParamAttr(
                name=moving_variance_name,
                initializer=Constant(1.0),
                trainable=False,
                do_model_average=do_model_average_for_mean_and_var),
            shape=param_shape,
            dtype=self._dtype)
        self._variance._stop_gradient = True

        self._in_place = in_place
        self._momentum = momentum
        self._epsilon = epsilon
        self._is_test = is_test
        self._fuse_with_relu = fuse_with_relu
        self._use_global_stats = use_global_stats

    def _build_once(self, input):
        pass

    def forward(self, input):
        # create output
        # mean and mean_out share the same memory
        mean_out = self._mean
        # variance and variance out share the same memory
        variance_out = self._variance

        saved_mean = self._helper.create_variable_for_type_inference(
            dtype=self._dtype, stop_gradient=True)
        saved_variance = self._helper.create_variable_for_type_inference(
            dtype=self._dtype, stop_gradient=True)
        batch_norm_out = input if self._in_place else self._helper.create_variable_for_type_inference(
            self._dtype)

        self._helper.append_op(
            type="batch_norm",
            inputs={
                "X": input,
                "Scale": self._scale,
                "Bias": self._bias,
                "Mean": self._mean,
                "Variance": self._variance
            },
            outputs={
                "Y": batch_norm_out,
                "MeanOut": mean_out,
                "VarianceOut": variance_out,
                "SavedMean": saved_mean,
                "SavedVariance": saved_variance
            },
            attrs={
                "momentum": self._momentum,
                "epsilon": self._epsilon,
                "is_test": self._is_test,
                "use_mkldnn": False,
                "fuse_with_relu": self._fuse_with_relu,
                "use_global_stats": self._use_global_stats
            })

        # Currently, we don't support inplace in imperative mode
        return self._helper.append_activation(batch_norm_out)


class Embedding(layers.Layer):
    """
    **Embedding Layer**

    This layer is used to lookup embeddings of IDs, provided by :attr:`input`, in
    a lookup table. The result of this lookup is the embedding of each ID in the
    :attr:`input`.

    All the input variables are passed in as local variables to the LayerHelper
    constructor.

    Args:
        name_scope: See base class.
        size(tuple|list): The shape of the look up table parameter. It should
            have two elements which indicate the size of the dictionary of
            embeddings and the size of each embedding vector respectively.
        is_sparse(bool): The flag indicating whether to use sparse update.
        is_distributed(bool): Whether to run lookup table from remote parameter server.
        padding_idx(int|long|None): If :attr:`None`, it makes no effect to lookup.
            Otherwise the given :attr:`padding_idx` indicates padding the output
            with zeros whenever lookup encounters it in :attr:`input`. If
            :math:`padding_idx < 0`, the :attr:`padding_idx` to use in lookup is
            :math:`size[0] + dim`.
        param_attr(ParamAttr): Parameters for this layer
        dtype(np.dtype|core.VarDesc.VarType|str): The type of data : float32, float_16, int etc

    Returns:
        Variable: The tensor variable storing the embeddings of the \
                  supplied inputs.

    Examples:
        .. code-block:: python

          dict_size = len(dataset.ids)
          input = fluid.layers.data(name='ids', shape=[32, 32], dtype='float32')
          embedding = fluid.imperative.Embedding(size=[dict_size, 16])
          fc = embedding(input)
    """

    def __init__(self,
                 name_scope,
                 size,
                 is_sparse=False,
                 is_distributed=False,
                 padding_idx=None,
                 param_attr=None,
                 dtype='float32'):

        super(Embedding, self).__init__(name_scope)
        self._size = size
        self._is_sparse = is_sparse
        self._is_distributed = is_distributed

        self._padding_idx = -1 if padding_idx is None else padding_idx if padding_idx >= 0 else (
            size[0] + padding_idx)

        self._param_attr = param_attr
        self._dtype = dtype
        self._remote_prefetch = self._is_sparse and (not self._is_distributed)
        if self._remote_prefetch:
            assert self._is_sparse is True and self._is_distributed is False

        from ..layer_helper import LayerHelper
        self._helper = LayerHelper(self.full_name(), param_attr=param_attr)
        self._w = self._helper.create_parameter(
            attr=self._param_attr,
            shape=self._size,
            dtype=self._dtype,
            is_bias=False)

    def forward(self, input):
        out = self._helper.create_variable_for_type_inference(self._dtype)
        self._helper.append_op(
            type='lookup_table',
            inputs={'Ids': input,
                    'W': self._w},
            outputs={'Out': out},
            attrs={
                'is_sparse': self._is_sparse,
                'is_distributed': self._is_distributed,
                'remote_prefetch': self._remote_prefetch,
                'padding_idx': self._padding_idx
            })

        return out<|MERGE_RESOLUTION|>--- conflicted
+++ resolved
@@ -221,12 +221,7 @@
             self.full_name(),
             param_attr=param_attr,
             bias_attr=bias_attr,
-<<<<<<< HEAD
-            act=act,
-            name=name)
-=======
             act=act)
->>>>>>> 4a00bea7
 
     def _build_once(self, input):
         input_shape = input.shape
