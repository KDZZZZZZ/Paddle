--- conflicted
+++ resolved
@@ -30,52 +30,22 @@
             labels = numpy.fromfile(
                 l.stdout, 'ubyte', count=buffer_size).astype("int")
 
-<<<<<<< HEAD
-TEST_SIZE = 10000
-X_train = None
-X_test = None
-y_train = None
-y_test = None
-
-
-def __initialize_dataset__():
-    global X_train, X_test, y_train, y_test
-    if X_train is not None:
-        return
-    data = sklearn.datasets.mldata.fetch_mldata(
-        "MNIST original", data_home=DATA_HOME)
-    X_train, X_test, y_train, y_test = sklearn.model_selection.train_test_split(
-        data.data, data.target, test_size=TEST_SIZE, random_state=0)
-=======
             if labels.size != buffer_size:
                 break  # numpy.fromfile returns empty slice after EOF.
 
             images = numpy.fromfile(
                 m.stdout, 'ubyte', count=buffer_size * 28 * 28).reshape(
                     (buffer_size, 28 * 28)).astype('float32')
->>>>>>> 6bc82c8e
 
             images = images / 255.0 * 2.0 - 1.0
 
-<<<<<<< HEAD
-def train_creator():
-    __initialize_dataset__()
-    return __mnist_reader_creator__(X_train, y_train)
-=======
             for i in xrange(buffer_size):
                 yield images[i, :], labels[i]
->>>>>>> 6bc82c8e
 
         m.terminate()
         l.terminate()
 
-<<<<<<< HEAD
-def test_creator():
-    __initialize_dataset__()
-    return __mnist_reader_creator__(X_test, y_test)
-=======
     return reader()
->>>>>>> 6bc82c8e
 
 
 def train():
