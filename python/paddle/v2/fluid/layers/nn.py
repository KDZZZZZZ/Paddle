--- conflicted
+++ resolved
@@ -50,12 +50,9 @@
     'sequence_last_step',
     'dropout',
     'split',
-<<<<<<< HEAD
     'greedy_ctc_error',
-=======
     'l2_normalize',
     'matmul',
->>>>>>> 51398659
 ]
 
 
@@ -1642,24 +1639,6 @@
     return outs
 
 
-<<<<<<< HEAD
-def greedy_ctc_error(input, label, blank, normalized=False, name=None):
-    """
-    This evaluator is to calculate sequence-to-sequence edit distance.
-
-    Args:
-
-        input(Variable): (LodTensor, default: LoDTensor<float>), the unscaled probabilities of variable-length sequences, which is a 2-D Tensor with LoD information. It's shape is [Lp, num_classes + 1], where Lp is the sum of all input sequences' length and num_classes is the true number of classes. (not including the blank label).
-
-        label(Variable): (LodTensor, default: LoDTensor<int>), the ground truth of variable-length sequence, which is a 2-D Tensor with LoD information. It is of the shape [Lg, 1], where Lg is th sum of all labels' length.
-
-        blank(int): the blank label index of Connectionist Temporal Classification (CTC) loss, which is in thehalf-opened interval [0, num_classes + 1).
-
-        normalized(bool): Indicated whether to normalize the edit distance by the length of reference string.
-
-    Returns:
-        Variable: sequence-to-sequence edit distance loss in shape [batch_size, 1].
-=======
 def l2_normalize(x, axis, epsilon=1e-12, name=None):
     """
     **L2 normalize Layer**
@@ -1684,48 +1663,10 @@
 
     Returns:
         Variable: The output tensor variable.
->>>>>>> 51398659
 
     Examples:
         .. code-block:: python
 
-<<<<<<< HEAD
-            x = fluid.layers.data(name='x', shape=[8], dtype='float32')
-            y = fluid.layers.data(name='y', shape=[1], dtype='float32')
-
-            cost = fluid.layers.greedy_ctc_error(input=x,label=y, blank=0)
-    """
-    helper = LayerHelper("greedy_ctc_error", **locals())
-    # top 1 op
-    topk_out = helper.create_tmp_variable(dtype=input.dtype)
-    topk_indices = helper.create_tmp_variable(dtype="int64")
-    helper.append_op(
-        type="top_k",
-        inputs={"X": [input]},
-        outputs={"Out": [topk_out],
-                 "Indices": [topk_indices]},
-        attrs={"k": 1})
-
-    # ctc align op
-    ctc_out = helper.create_tmp_variable(dtype="int64")
-    helper.append_op(
-        type="ctc_align",
-        inputs={"Input": [topk_indices]},
-        outputs={"Output": [ctc_out]},
-        attrs={"merge_repeated": True,
-               "blank": blank})
-
-    # edit distance op
-    edit_distance_out = helper.create_tmp_variable(dtype="int64")
-    helper.append_op(
-        type="edit_distance",
-        inputs={"Hyps": [ctc_out],
-                "Refs": [label]},
-        outputs={"Out": [edit_distance_out]},
-        attrs={"normalized": normalized})
-
-    return edit_distance_out
-=======
           data = fluid.layers.data(name="data",
                                    shape=(3, 17, 13),
                                    dtype="float32")
@@ -1781,29 +1722,29 @@
 
 def matmul(x, y, transpose_x=False, transpose_y=False, name=None):
     """
-    Applies matrix multipication to two tensors. Currently only rank 1 to rank 
+    Applies matrix multipication to two tensors. Currently only rank 1 to rank
     3 input tensors are supported.
 
-    The actual behavior depends on the shapes of :math:`x`, :math:`y` and the 
+    The actual behavior depends on the shapes of :math:`x`, :math:`y` and the
     flag values of :attr:`transpose_x`, :attr:`transpose_y`. Specifically:
 
-    - If a transpose flag is specified, the last two dimensions of the tensor 
-      are transposed. If the tensor is rank-1 of shape :math:`[D]`, then for 
-      :math:`x` it is treated as :math:`[1, D]` in nontransposed form and as 
-      :math:`[D, 1]` in transposed form, whereas for :math:`y` it is the 
-      opposite: It is treated as :math:`[D, 1]` in nontransposed form and as 
+    - If a transpose flag is specified, the last two dimensions of the tensor
+      are transposed. If the tensor is rank-1 of shape :math:`[D]`, then for
+      :math:`x` it is treated as :math:`[1, D]` in nontransposed form and as
+      :math:`[D, 1]` in transposed form, whereas for :math:`y` it is the
+      opposite: It is treated as :math:`[D, 1]` in nontransposed form and as
       :math:`[1, D]` in transposed form.
 
-    - After transpose, the two tensors are 2-D or 3-D and matrix multipication 
+    - After transpose, the two tensors are 2-D or 3-D and matrix multipication
       performs in the following way.
 
       - If both are 2-D, they are multiplied like conventional matrices.
-      - If either is 3-D, it is treated as a stack of matrices residing in the 
-        last two dimensions and a batched matrix multiply supporting broadcast 
+      - If either is 3-D, it is treated as a stack of matrices residing in the
+        last two dimensions and a batched matrix multiply supporting broadcast
         applies on the two tensors.
 
-    Also note that if the raw tensor :math:`x` or :math:`y` is rank-1 and 
-    nontransposed, the prepended or appended dimension :math:`1` will be 
+    Also note that if the raw tensor :math:`x` or :math:`y` is rank-1 and
+    nontransposed, the prepended or appended dimension :math:`1` will be
     removed after matrix multipication.
 
     Args:
@@ -1811,7 +1752,7 @@
         y (Variable): The input variable which is a Tensor or LoDTensor.
         transpose_x (bool): Whether to transpose :math:`x` before multiplication.
         transpose_y (bool): Whether to transpose :math:`y` before multiplication.
-        name(str|None): A name for this layer(optional). If set None, the layer 
+        name(str|None): A name for this layer(optional). If set None, the layer
             will be named automatically.
 
     Returns:
@@ -1848,4 +1789,60 @@
         attrs={'transpose_X': transpose_x,
                'transpose_Y': transpose_y})
     return out
->>>>>>> 51398659
+
+
+def greedy_ctc_error(input, label, blank, normalized=False, name=None):
+    """
+    This evaluator is to calculate sequence-to-sequence edit distance.
+
+    Args:
+
+        input(Variable): (LodTensor, default: LoDTensor<float>), the unscaled probabilities of variable-length sequences, which is a 2-D Tensor with LoD information. It's shape is [Lp, num_classes + 1], where Lp is the sum of all input sequences' length and num_classes is the true number of classes. (not including the blank label).
+
+        label(Variable): (LodTensor, default: LoDTensor<int>), the ground truth of variable-length sequence, which is a 2-D Tensor with LoD information. It is of the shape [Lg, 1], where Lg is th sum of all labels' length.
+
+        blank(int): the blank label index of Connectionist Temporal Classification (CTC) loss, which is in thehalf-opened interval [0, num_classes + 1).
+
+        normalized(bool): Indicated whether to normalize the edit distance by the length of reference string.
+
+    Returns:
+        Variable: sequence-to-sequence edit distance loss in shape [batch_size, 1].
+
+    Examples:
+        .. code-block:: python
+
+            x = fluid.layers.data(name='x', shape=[8], dtype='float32')
+            y = fluid.layers.data(name='y', shape=[1], dtype='float32')
+
+            cost = fluid.layers.greedy_ctc_error(input=x,label=y, blank=0)
+    """
+    helper = LayerHelper("greedy_ctc_error", **locals())
+    # top 1 op
+    topk_out = helper.create_tmp_variable(dtype=input.dtype)
+    topk_indices = helper.create_tmp_variable(dtype="int64")
+    helper.append_op(
+        type="top_k",
+        inputs={"X": [input]},
+        outputs={"Out": [topk_out],
+                 "Indices": [topk_indices]},
+        attrs={"k": 1})
+
+    # ctc align op
+    ctc_out = helper.create_tmp_variable(dtype="int64")
+    helper.append_op(
+        type="ctc_align",
+        inputs={"Input": [topk_indices]},
+        outputs={"Output": [ctc_out]},
+        attrs={"merge_repeated": True,
+               "blank": blank})
+
+    # edit distance op
+    edit_distance_out = helper.create_tmp_variable(dtype="int64")
+    helper.append_op(
+        type="edit_distance",
+        inputs={"Hyps": [ctc_out],
+                "Refs": [label]},
+        outputs={"Out": [edit_distance_out]},
+        attrs={"normalized": normalized})
+
+    return edit_distance_out