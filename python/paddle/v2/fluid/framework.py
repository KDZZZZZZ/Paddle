--- conflicted
+++ resolved
@@ -448,11 +448,7 @@
         no_kernel_op_set = {
             'feed', 'fetch', 'save', 'load', 'recurrent',
             'rnn_memory_helper_grad', 'conditional_block', 'while', 'send',
-<<<<<<< HEAD
-            'recv', 'get_places'
-=======
-            'recv', 'parallel_do'
->>>>>>> 691b5cac
+            'recv', 'get_places', 'parallel_do'
         }
         if type not in no_kernel_op_set:
             self.desc.infer_var_type(self.block.desc)
